--- conflicted
+++ resolved
@@ -99,16 +99,12 @@
 use tokio::sync::oneshot;
 use tokio::task::JoinHandle;
 
-<<<<<<< HEAD
 #[derive(Debug, Clone, Default)]
 pub struct Config {
     pub socket: socket::Config,
 }
 
 struct NewConnection<E: ServerExt> {
-=======
-struct NewConnection {
->>>>>>> a4e22781
     socket: Socket,
     address: SocketAddr,
     request: Request,
@@ -212,12 +208,8 @@
 
 #[derive(Debug)]
 pub struct Server<E: ServerExt> {
-<<<<<<< HEAD
     pub(crate) config: Config,
     connections: mpsc::UnboundedSender<NewConnection<E>>,
-=======
-    connections: mpsc::UnboundedSender<NewConnection>,
->>>>>>> a4e22781
     disconnections: mpsc::UnboundedSender<Disconnected<E>>,
     calls: mpsc::UnboundedSender<E::Call>,
 }
